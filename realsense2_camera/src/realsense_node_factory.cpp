--- conflicted
+++ resolved
@@ -74,222 +74,151 @@
 void RealSenseNodeFactory::onInit()
 {
     try{
-<<<<<<< HEAD
         std::mutex mtx;
         std::condition_variable cv;
         rs2::device dev;
         _ctx.set_devices_changed_callback([&dev, &cv](rs2::event_information& info)
-        {
-            if (info.was_removed(dev))
-            {
+                {
+                if (info.was_removed(dev))
+                {
                 cv.notify_one();
-            }
-        });
-
+                }
+                });
+
+#ifdef BPDEBUG
+        std::cout << "Attach to Process: " << getpid() << std::endl;
+        std::cout << "Press <ENTER> key to continue." << std::endl;
+        std::cin.get();
+#endif
+
+        auto nh = getNodeHandle();
         auto privateNh = getPrivateNodeHandle();
         std::string serial_no("");
         privateNh.param("serial_no", serial_no, std::string(""));
-        dev = getDevice(serial_no);
-        ROS_INFO("Resetting device...");
-        dev.hardware_reset();
-
-        {
-             std::unique_lock<std::mutex> lk(mtx);
-             cv.wait(lk);
-        }
-
-        _device = getDevice(serial_no);
-
-        _ctx.set_devices_changed_callback([this](rs2::event_information& info)
-        {
-            if (info.was_removed(_device))
-            {
-                ROS_FATAL("The device has been disconnected! Terminating RealSense Node...");
+
+        std::string rosbag_filename("");
+        privateNh.param("rosbag_filename", rosbag_filename, std::string(""));
+        if (!rosbag_filename.empty())
+        {
+            ROS_INFO_STREAM("publish topics from rosbag file: " << rosbag_filename.c_str());
+            auto pipe = std::make_shared<rs2::pipeline>();
+            rs2::config cfg;
+            cfg.enable_device_from_file(rosbag_filename.c_str(), false);
+            cfg.enable_all_streams();
+            pipe->start(cfg); //File will be opened in read mode at this point
+            auto _device = pipe->get_active_profile().get_device();
+            _realSenseNode = std::unique_ptr<BaseRealSenseNode>(new BaseRealSenseNode(nh, privateNh, _device, serial_no));
+        }else{
+
+            auto list = _ctx.query_devices();
+            if (0 == list.size())
+            {
+                ROS_ERROR("No RealSense devices were found! Terminating RealSense Node...");
                 ros::shutdown();
                 exit(1);
             }
-        });
-
-        // TODO
-        auto nh = getNodeHandle();
-        auto pid_str = _device.get_info(RS2_CAMERA_INFO_PRODUCT_ID);
-        uint16_t pid;
-        std::stringstream ss;
-        ss << std::hex << pid_str;
-        ss >> pid;
-        switch(pid)
-        {
-        case SR300_PID:
-            _realSenseNode = std::unique_ptr<SR300Node>(new SR300Node(nh, privateNh, _device, serial_no));
-            break;
-        case RS400_PID:
-            _realSenseNode = std::unique_ptr<BaseD400Node>(new BaseD400Node(nh, privateNh, _device, serial_no));
-            break;
-        case RS405_PID:
-            _realSenseNode = std::unique_ptr<BaseD400Node>(new BaseD400Node(nh, privateNh, _device, serial_no));
-            break;
-        case RS410_PID:
-        case RS460_PID:
-            _realSenseNode = std::unique_ptr<BaseD400Node>(new BaseD400Node(nh, privateNh, _device, serial_no));
-            break;
-        case RS415_PID:
-            _realSenseNode = std::unique_ptr<RS415Node>(new RS415Node(nh, privateNh, _device, serial_no));
-            break;
-        case RS420_PID:
-            _realSenseNode = std::unique_ptr<BaseD400Node>(new BaseD400Node(nh, privateNh, _device, serial_no));
-            break;
-        case RS420_MM_PID:
-            _realSenseNode = std::unique_ptr<BaseD400Node>(new BaseD400Node(nh, privateNh, _device, serial_no));
-            break;
-        case RS430_PID:
-            _realSenseNode = std::unique_ptr<BaseD400Node>(new BaseD400Node(nh, privateNh, _device, serial_no));
-            break;
-        case RS430_MM_PID:
-            _realSenseNode = std::unique_ptr<BaseD400Node>(new BaseD400Node(nh, privateNh, _device, serial_no));
-            break;
-        case RS430_MM_RGB_PID:
-            _realSenseNode = std::unique_ptr<BaseD400Node>(new BaseD400Node(nh, privateNh, _device, serial_no));
-            break;
-        case RS435_RGB_PID:
-            _realSenseNode = std::unique_ptr<RS435Node>(new RS435Node(nh, privateNh, _device, serial_no));
-            break;
-        case RS_USB2_PID:
-            _realSenseNode = std::unique_ptr<BaseD400Node>(new BaseD400Node(nh, privateNh, _device, serial_no));
-            break;
-        default:
-            ROS_FATAL_STREAM("Unsupported device!" << " Product ID: 0x" << pid_str);
-            ros::shutdown();
-            exit(1);
-        }
-
-        assert(_realSenseNode);
-=======
-#ifdef BPDEBUG
-		std::cout << "Attach to Process: " << getpid() << std::endl;
-		std::cout << "Press <ENTER> key to continue." << std::endl;
-		std::cin.get();
-#endif
-		auto nh = getNodeHandle();
-		auto privateNh = getPrivateNodeHandle();
-		std::string serial_no("");
-		privateNh.param("serial_no", serial_no, std::string(""));
-		
-		std::string rosbag_filename("");
-        privateNh.param("rosbag_filename", rosbag_filename, std::string(""));
-        if (!rosbag_filename.empty())
-        {
-			ROS_INFO_STREAM("publish topics from rosbag file: " << rosbag_filename.c_str());
-			auto pipe = std::make_shared<rs2::pipeline>();
-			rs2::config cfg;
-			cfg.enable_device_from_file(rosbag_filename.c_str(), false);
-			cfg.enable_all_streams();
-			pipe->start(cfg); //File will be opened in read mode at this point
-			auto _device = pipe->get_active_profile().get_device();
-			_realSenseNode = std::unique_ptr<BaseRealSenseNode>(new BaseRealSenseNode(nh, privateNh, _device, serial_no));
-		}
-        else
-        {
-			auto list = _ctx.query_devices();
-			if (0 == list.size())
-			{
-				ROS_ERROR("No RealSense devices were found! Terminating RealSense Node...");
-				ros::shutdown();
-				exit(1);
-			}
-
-			bool found = false;
-			for (auto&& dev : list)
-			{
-				auto sn = dev.get_info(RS2_CAMERA_INFO_SERIAL_NUMBER);
-				ROS_DEBUG_STREAM("Device with serial number " << sn << " was found.");
-				if (serial_no.empty())
-				{
-					_device = dev;
-					serial_no = sn;
-					found = true;
-					break;
-				}
-				else if (sn == serial_no)
-				{
-					_device = dev;
-					found = true;
-					break;
-				}
-			}
-
-			if (!found)
-			{
-				ROS_FATAL_STREAM("The requested device with serial number " << serial_no << " is NOT found!");
-				ros::shutdown();
-				exit(1);
-			}
-
-			_ctx.set_devices_changed_callback([this](rs2::event_information& info)
-			{
-				if (info.was_removed(_device))
-				{
-					ROS_FATAL("The device has been disconnected! Terminating RealSense Node...");
-					ros::shutdown();
-					exit(1);
-				}
-			});
-
-			// TODO
-			auto pid_str = _device.get_info(RS2_CAMERA_INFO_PRODUCT_ID);
-			uint16_t pid;
-			std::stringstream ss;
-			ss << std::hex << pid_str;
-			ss >> pid;
-			switch(pid)
-			{
-			case SR300_PID:
-				_realSenseNode = std::unique_ptr<SR300Node>(new SR300Node(nh, privateNh, _device, serial_no));
-				break;
-			case RS400_PID:
-				_realSenseNode = std::unique_ptr<BaseD400Node>(new BaseD400Node(nh, privateNh, _device, serial_no));
-				break;
-			case RS405_PID:
-				_realSenseNode = std::unique_ptr<BaseD400Node>(new BaseD400Node(nh, privateNh, _device, serial_no));
-				break;
-			case RS410_PID:
-			case RS460_PID:
-				_realSenseNode = std::unique_ptr<BaseD400Node>(new BaseD400Node(nh, privateNh, _device, serial_no));
-				break;
-			case RS415_PID:
-				_realSenseNode = std::unique_ptr<RS415Node>(new RS415Node(nh, privateNh, _device, serial_no));
-				break;
-			case RS420_PID:
-				_realSenseNode = std::unique_ptr<BaseD400Node>(new BaseD400Node(nh, privateNh, _device, serial_no));
-				break;
-			case RS420_MM_PID:
-				_realSenseNode = std::unique_ptr<BaseD400Node>(new BaseD400Node(nh, privateNh, _device, serial_no));
-				break;
-			case RS430_PID:
-				_realSenseNode = std::unique_ptr<BaseD400Node>(new BaseD400Node(nh, privateNh, _device, serial_no));
-				break;
-			case RS430_MM_PID:
-				_realSenseNode = std::unique_ptr<BaseD400Node>(new BaseD400Node(nh, privateNh, _device, serial_no));
-				break;
-			case RS430_MM_RGB_PID:
-				_realSenseNode = std::unique_ptr<BaseD400Node>(new BaseD400Node(nh, privateNh, _device, serial_no));
-				break;
-			case RS435_RGB_PID:
-				_realSenseNode = std::unique_ptr<RS435Node>(new RS435Node(nh, privateNh, _device, serial_no));
-				break;
-			case RS_USB2_PID:
-				_realSenseNode = std::unique_ptr<BaseD400Node>(new BaseD400Node(nh, privateNh, _device, serial_no));
-				break;
-			default:
-				ROS_FATAL_STREAM("Unsupported device!" << " Product ID: 0x" << pid_str);
-				ros::shutdown();
-				exit(1);
-			}
-		}
-		assert(_realSenseNode);
->>>>>>> 31a0e4db
-        _realSenseNode->publishTopics();
-		_realSenseNode->registerDynamicReconfigCb();
-	}
+
+            bool found = false;
+            for (auto&& dev : list)
+            {
+                auto sn = dev.get_info(RS2_CAMERA_INFO_SERIAL_NUMBER);
+                ROS_DEBUG_STREAM("Device with serial number " << sn << " was found.");
+                if (serial_no.empty())
+                {
+                    _device = dev;
+                    serial_no = sn;
+                    found = true;
+                    break;
+                }
+                else if (sn == serial_no)
+                {
+                    _device = dev;
+                    found = true;
+                    break;
+                }
+            }
+
+            if (!found)
+            {
+                ROS_FATAL_STREAM("The requested device with serial number " << serial_no << " is NOT found!");
+                ros::shutdown();
+                exit(1);
+            }
+
+            ROS_INFO("Resetting device...");
+            dev = getDevice(serial_no);
+            dev.hardware_reset();
+            {
+                std::unique_lock<std::mutex> lk(mtx);
+                cv.wait(lk);
+            }
+
+            _device = getDevice(serial_no);
+
+            _ctx.set_devices_changed_callback([this](rs2::event_information& info)
+                    {
+                    if (info.was_removed(_device))
+                    {
+                    ROS_FATAL("The device has been disconnected! Terminating RealSense Node...");
+                    ros::shutdown();
+                    exit(1);
+                    }
+                    });
+
+            // TODO
+            auto pid_str = _device.get_info(RS2_CAMERA_INFO_PRODUCT_ID);
+            uint16_t pid;
+            std::stringstream ss;
+            ss << std::hex << pid_str;
+            ss >> pid;
+            switch(pid)
+            {
+                case SR300_PID:
+                    _realSenseNode = std::unique_ptr<SR300Node>(new SR300Node(nh, privateNh, _device, serial_no));
+                    break;
+                case RS400_PID:
+                    _realSenseNode = std::unique_ptr<BaseD400Node>(new BaseD400Node(nh, privateNh, _device, serial_no));
+                    break;
+                case RS405_PID:
+                    _realSenseNode = std::unique_ptr<BaseD400Node>(new BaseD400Node(nh, privateNh, _device, serial_no));
+                    break;
+                case RS410_PID:
+                case RS460_PID:
+                    _realSenseNode = std::unique_ptr<BaseD400Node>(new BaseD400Node(nh, privateNh, _device, serial_no));
+                    break;
+                case RS415_PID:
+                    _realSenseNode = std::unique_ptr<RS415Node>(new RS415Node(nh, privateNh, _device, serial_no));
+                    break;
+                case RS420_PID:
+                    _realSenseNode = std::unique_ptr<BaseD400Node>(new BaseD400Node(nh, privateNh, _device, serial_no));
+                    break;
+                case RS420_MM_PID:
+                    _realSenseNode = std::unique_ptr<BaseD400Node>(new BaseD400Node(nh, privateNh, _device, serial_no));
+                    break;
+                case RS430_PID:
+                    _realSenseNode = std::unique_ptr<BaseD400Node>(new BaseD400Node(nh, privateNh, _device, serial_no));
+                    break;
+                case RS430_MM_PID:
+                    _realSenseNode = std::unique_ptr<BaseD400Node>(new BaseD400Node(nh, privateNh, _device, serial_no));
+                    break;
+                case RS430_MM_RGB_PID:
+                    _realSenseNode = std::unique_ptr<BaseD400Node>(new BaseD400Node(nh, privateNh, _device, serial_no));
+                    break;
+                case RS435_RGB_PID:
+                    _realSenseNode = std::unique_ptr<RS435Node>(new RS435Node(nh, privateNh, _device, serial_no));
+                    break;
+                case RS_USB2_PID:
+                    _realSenseNode = std::unique_ptr<BaseD400Node>(new BaseD400Node(nh, privateNh, _device, serial_no));
+                    break;
+                default:
+                    ROS_FATAL_STREAM("Unsupported device!" << " Product ID: 0x" << pid_str);
+                    ros::shutdown();
+                    exit(1);
+            }
+        }
+        assert(_realSenseNode);        _realSenseNode->publishTopics();
+        _realSenseNode->registerDynamicReconfigCb();
+    }
     catch(const std::exception& ex)
     {
         ROS_ERROR_STREAM("An exception has been thrown: " << ex.what());

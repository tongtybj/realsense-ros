--- conflicted
+++ resolved
@@ -29,10 +29,6 @@
   <arg name="accel_fps"           default="250"/>
   <arg name="enable_gyro"         default="true"/>
   <arg name="enable_accel"        default="true"/>
-<<<<<<< HEAD
-  <arg name="enable_t265"          default="false"/>
-=======
->>>>>>> d9f4a39a
 
   <arg name="enable_pointcloud"         default="false"/>
   <arg name="pointcloud_texture_stream" default="RS2_STREAM_COLOR"/>
@@ -84,10 +80,6 @@
       <arg name="accel_fps"                value="$(arg accel_fps)"/>
       <arg name="enable_gyro"              value="$(arg enable_gyro)"/>
       <arg name="enable_accel"             value="$(arg enable_accel)"/>
-<<<<<<< HEAD
-      <arg name="enable_t265"               value="$(arg enable_t265)"/>
-=======
->>>>>>> d9f4a39a
 
       <arg name="filters"                  value="$(arg filters)"/>
       <arg name="clip_distance"            value="$(arg clip_distance)"/>
